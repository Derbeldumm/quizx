// QuiZX - Rust library for quantum circuit rewriting and optimisation
//         using the ZX-calculus
// Copyright (C) 2021 - Aleks Kissinger
//
// Licensed under the Apache License, Version 2.0 (the "License");
// you may not use this file except in compliance with the License.
// You may obtain a copy of the License at
//
//    http://www.apache.org/licenses/LICENSE-2.0
//
// Unless required by applicable law or agreed to in writing, software
// distributed under the License is distributed on an "AS IS" BASIS,
// WITHOUT WARRANTIES OR CONDITIONS OF ANY KIND, either express or implied.
// See the License for the specific language governing permissions and
// limitations under the License.

// use crate::scalar::*;
use crate::circuit::*;
use crate::graph::*;
use crate::scalar::*;
use ndarray::parallel::prelude::*;
use ndarray::prelude::*;
use ndarray::*;
use num::{Complex, Rational};
use rustc_hash::FxHashMap;
use std::collections::VecDeque;
use std::iter::FromIterator;
<<<<<<< HEAD
use std::convert::TryFrom;
use rustc_hash::FxHashMap;
=======
>>>>>>> 6ba60d7b

/// Generic tensor type used by quizx
pub type Tensor<A> = Array<A, IxDyn>;

/// Shorthand for tensors over D[sqrt(i)]
pub type Tensor4 = Tensor<Scalar4>;

/// Shorthand for tensors over floating point complex numbers
pub type Tensorf = Tensor<Complex<f64>>;

impl Sqrt2 for Complex<f64> {
    fn sqrt2_pow(p: i32) -> Complex<f64> {
        let rt2 = Complex::new(f64::sqrt(2.0), 0.0);
        if p == 1 {
            rt2
        } else {
            rt2.powi(p)
        }
    }
}

impl FromPhase for Complex<f64> {
    fn from_phase(p: Rational) -> Complex<f64> {
        let exp = (*p.numer() as f64) / (*p.denom() as f64);
        Complex::new(-1.0, 0.0).powf(exp)
    }

    fn minus_one() -> Complex<f64> {
        Self::from_phase(Rational::one())
    }
}

/// Wraps all the traits we need to compute tensors from ZX-diagrams.
pub trait TensorElem:
    Copy
    + Send
    + Sync
    + PartialEq
    + Zero
    + One
    + Sqrt2
    + FromPhase
    + FromScalar<ScalarN>
    + ScalarOperand
    + std::ops::MulAssign
    + std::fmt::Debug
{
}
impl<T> TensorElem for T where
    T: Copy
        + Send
        + Sync
        + PartialEq
        + Zero
        + One
        + Sqrt2
        + FromPhase
        + FromScalar<ScalarN>
        + ScalarOperand
        + std::ops::MulAssign
        + std::fmt::Debug
{
}

/// Trait that implements conversion of graphs to tensors
///
/// This implements a generic method [ToTensor::to_tensor] for any number type that
/// implements [TensorElem], as well as two convenience methods [ToTensor::to_tensor4]
/// and [ToTensor::to_tensorf] for [Scalar4] and floating-point [Complex] numbers,
/// respectively.
pub trait ToTensor {
    fn to_tensor<A: TensorElem>(&self) -> Tensor<A>;

    /// Shorthand for `to_tensor::<Scalar4>()`
    fn to_tensor4(&self) -> Tensor<Scalar4> {
        self.to_tensor()
    }

    /// Shorthand for `to_tensor::<Complex<f64>>()`
    fn to_tensorf(&self) -> Tensor<Complex<f64>> {
        self.to_tensor()
    }
}

pub trait QubitOps<A: TensorElem> {
    fn ident(q: usize) -> Self;
    fn delta(q: usize) -> Self;
    fn cphase(p: Rational, q: usize) -> Self;
    fn hadamard() -> Self;
    fn delta_at(&mut self, qs: &[usize]);
    fn cphase_at(&mut self, p: Rational, qs: &[usize]);
    fn hadamard_at(&mut self, i: usize);

    /// split into two non-overlapping pieces, where index q=0 and q=1
    fn slice_qubit_mut(&mut self, q: usize) -> (ArrayViewMut<A, IxDyn>, ArrayViewMut<A, IxDyn>);

    /// contract the last n qubit indices with the first n qubits of other
    ///
    /// panics if n is greater than the number of qubits of self or other.
    fn plug_n_qubits(self, n: usize, other: &Tensor<A>) -> Tensor<A>;
}

pub trait CompareTensors {
    fn scalar_eq(t0: &Self, t1: &Self) -> bool;
    fn compare(x0: &impl ToTensor, x1: &impl ToTensor) -> bool;
    fn scalar_compare(x0: &impl ToTensor, x1: &impl ToTensor) -> bool;
}

impl<A: TensorElem> CompareTensors for Tensor<A> {
    fn scalar_eq(t0: &Tensor<A>, t1: &Tensor<A>) -> bool {
        // if dimensions are different, tensors are different
        if t0.dim() != t1.dim() {
            return false;
        }

        // find the first non-zero element of each tensor
        let a0 = t0.iter().find(|s| !s.is_zero());
        let a1 = t1.iter().find(|s| !s.is_zero());
        match (a0, a1) {
            // if both tensors have a non-zero element, there are 2 cases
            (Some(b0), Some(b1)) => {
                // if the non-zero element is equal, tensors should be equal on the nose
                if b0 == b1 {
                    t0 == t1
                }
                // if they are different, we cross-multiply to check scalar equivalence
                else {
                    t0 * b1.clone() == t1 * b0.clone()
                }
            }
            // all-zero tensors of the same dimension are equal
            (None, None) => true,
            // otherwise, one is a zero tensor and the other is non-zero
            _ => false,
        }
    }

    fn scalar_compare(x0: &impl ToTensor, x1: &impl ToTensor) -> bool {
        let t0 = x0.to_tensor::<A>();
        let t1 = x1.to_tensor::<A>();
        Tensor::scalar_eq(&t0, &t1)
    }

    fn compare(x0: &impl ToTensor, x1: &impl ToTensor) -> bool {
        x0.to_tensor::<A>() == x1.to_tensor::<A>()
    }
}

impl<A: TensorElem> QubitOps<A> for Tensor<A> {
    fn slice_qubit_mut(&mut self, q: usize) -> (ArrayViewMut<A, IxDyn>, ArrayViewMut<A, IxDyn>) {
<<<<<<< HEAD
        let slice0: SliceInfo<_, IxDyn, IxDyn> = SliceInfo::try_from(Vec::from_iter((0..self.ndim()).map(|i| {
            if i==q { SliceInfoElem::from(0) } else { SliceInfoElem::from(..) }
        }))).unwrap();

        let slice1: SliceInfo<_, IxDyn, IxDyn> = SliceInfo::try_from(Vec::from_iter((0..self.ndim()).map(|i| {
            if i==q { SliceInfoElem::from(1) } else { SliceInfoElem::from(..) }
        }))).unwrap();
=======
        let slice0: SliceInfo<_, IxDyn> =
            SliceInfo::new(Vec::from_iter((0..self.ndim()).map(|i| {
                if i == q {
                    SliceOrIndex::from(0)
                } else {
                    SliceOrIndex::from(..)
                }
            })))
            .unwrap();

        let slice1: SliceInfo<_, IxDyn> =
            SliceInfo::new(Vec::from_iter((0..self.ndim()).map(|i| {
                if i == q {
                    SliceOrIndex::from(1)
                } else {
                    SliceOrIndex::from(..)
                }
            })))
            .unwrap();
>>>>>>> 6ba60d7b

        self.multi_slice_mut((slice0.as_ref(), slice1.as_ref()))
    }

    fn ident(q: usize) -> Tensor<A> {
        Tensor::from_shape_fn(vec![2; q * 2], |ix| {
            if (0..q).all(|i| ix[i] == ix[q + i]) {
                A::one()
            } else {
                A::zero()
            }
        })
    }

    fn delta(q: usize) -> Tensor<A> {
        Tensor::from_shape_fn(vec![2; q], |ix| {
            if (0..q).all(|i| ix[i] == 0) || (0..q).all(|i| ix[i] == 1) {
                A::one()
            } else {
                A::zero()
            }
        })
    }

    fn cphase(p: Rational, q: usize) -> Tensor<A> {
        let mut t = Tensor::ident(q);
        let qs: Vec<_> = (0..q).collect();
        t.cphase_at(p, &qs);
        t
    }

    fn hadamard() -> Tensor<A> {
        let n = A::one_over_sqrt2();
        let minus = A::from_phase(Rational::one());
        array![[n, n], [n, minus * n]].into_dyn()
    }

    fn delta_at(&mut self, qs: &[usize]) {
        let mut shape: Vec<usize> = vec![1; self.ndim()];
        for &q in qs {
            shape[q] = 2;
        }
        let del: Tensor<A> = Tensor::delta(qs.len())
            .into_shape(shape)
            .expect("Bad indices for delta_at");
        *self *= &del;
    }

    fn cphase_at(&mut self, p: Rational, qs: &[usize]) {
        let mut shape: Vec<usize> = vec![1; self.ndim()];
        for &q in qs {
            shape[q] = 2;
        }
        let cp: Tensor<A> = Tensor::from_shape_fn(vec![2; qs.len()], |ix| {
            if (0..qs.len()).all(|i| ix[i] == 1) {
                A::from_phase(p)
            } else {
                A::one()
            }
        })
        .into_shape(shape)
        .expect("Bad indices for cphase_at");
        *self *= &cp;
    }

    fn hadamard_at(&mut self, q: usize) {
        let n = A::one_over_sqrt2();
        let minus = A::from_phase(Rational::one()); // -1 = e^(i pi)

        // split into two non-overlapping pieces, where index q=0 and q=1
        let (mut ma, mut mb) = self.slice_qubit_mut(q);

        // iterate over the pieces together and apply a hadamard to each of the
        // pairs of elements
        par_azip!((a in &mut ma, b in &mut mb) {
            let a1 = *a;
            *a = n * (*a + *b);
            *b = n * (a1 + minus * *b);
        });
    }

    fn plug_n_qubits(self, n: usize, other: &Tensor<A>) -> Tensor<A> {
        let d1 = self.shape().len();
        let d2 = other.shape().len();
        let shape1: Vec<usize> = (0..(d1 + d2 - n))
            .map(|i| if i < d1 { 2 } else { 1 })
            .collect();
        let shape2: Vec<usize> = (0..(d1 + d2 - n))
            .map(|i| if i < d1 - n { 1 } else { 2 })
            .collect();

        let t1 = self.into_shared().reshape(shape1);
        let t1p = t1.broadcast(vec![2; d1 + n]).unwrap();
        let t2 = other.clone().into_shared().reshape(shape2);
        let mut t3 = &t1p * &t2;
        for _ in 0..n {
            t3 = t3.sum_axis(Axis(d1 - n));
        }

        t3
    }
}

impl<G: GraphLike + Clone> ToTensor for G {
    fn to_tensor<A: TensorElem>(&self) -> Tensor<A> {
        let mut g = self.clone();
        g.x_to_z();
        // H-boxes are not implemented yet
        for v in g.vertices() {
            let t = g.vertex_type(v);
            if t != VType::B && t != VType::Z {
                panic!("Vertex type currently unsupported: {:?}", t);
            }
        }

        // initialise the trivial tensor
        let mut a = Tensor::from_shape_vec(vec![], vec![A::one()]).unwrap();
        let inp = g.inputs().iter().copied();
        let mid = g.vertices().filter(|&v| g.vertex_type(v) != VType::B);
        let outp = g.outputs().iter().copied();
        let mut vs: Vec<V> = inp.chain(mid.chain(outp)).collect();

        if vs.len() < g.num_vertices() {
            panic!("All boundary vertices must be an input or an output");
        }

        vs.reverse();
        // TODO: pick a good sort order for mid

        let mut indexv: VecDeque<V> = VecDeque::new();
        let mut seenv: FxHashMap<V, usize> = FxHashMap::default();

        // let mut num_had = 0;
        // let mut i = 1;
        // let tot = vs.len();

        for v in vs {
            // println!("contracting {} ({}/{})", v, i, tot);
            // i += 1;
            let p = g.phase(v);

            // the stack! call computes the tensor product of a new spider
            // (1, e^(i pi p)) with the existing tensor 'a'
            if p.is_zero() {
                a = stack![Axis(0), a, a];
            } else {
                let f = A::from_phase(p);
                a = stack![Axis(0), a, &a * f];
            }

            indexv.push_front(v);
            let mut deg_v = 0;

            for (w, et) in g.incident_edges(v) {
                if let Some(deg_w) = seenv.get_mut(&w) {
                    deg_v += 1;
                    *deg_w += 1;

                    let wi = indexv
                        .iter()
                        .position(|x| *x == w)
                        .expect("w should be in indexv");

                    if et == EType::N {
                        a.delta_at(&[0, wi]);
                    } else {
                        a.cphase_at(Rational::one(), &[0, wi]);
                        // TODO incorporate with cphase_at
                        a *= A::one_over_sqrt2();
                        // num_had += 1;
                    }

                    if g.vertex_type(w) != VType::B && g.degree(w) == *deg_w {
                        a = a.sum_axis(Axis(wi));
                        indexv.remove(wi);
                    }
                }
            }

            if g.vertex_type(v) != VType::B && g.degree(v) == deg_v {
                a = a.sum_axis(Axis(0));
                indexv.remove(0);
            }

            seenv.insert(v, deg_v);
        }

        let s = A::from_scalar(g.scalar()); // * A::sqrt2_pow(-num_had);
        a * s
    }
}

impl ToTensor for Circuit {
    fn to_tensor<A: TensorElem>(&self) -> Tensor<A> {
        use crate::gate::GType::*;
        let q = self.num_qubits();

        // start with the identity matrix
        let mut a = Tensor::ident(q);

        // since we are applying the gates to the input indices, this actually
        // computes the transpose of the circuit, but all the gates are self-
        // transposed, so we can get the circuit itself if we just reverse the order.
        for g in self.gates.iter().rev() {
            match g.t {
                ZPhase => a.cphase_at(g.phase, &g.qs),
                Z | CZ | CCZ => a.cphase_at(Rational::one(), &g.qs),
                S => a.cphase_at(Rational::new(1, 2), &g.qs),
                T => a.cphase_at(Rational::new(1, 4), &g.qs),
                Sdg => a.cphase_at(Rational::new(-1, 2), &g.qs),
                Tdg => a.cphase_at(Rational::new(-1, 4), &g.qs),
                HAD => a.hadamard_at(g.qs[0]),
                NOT => {
                    a.hadamard_at(g.qs[0]);
                    a.cphase_at(Rational::one(), &g.qs);
                    a.hadamard_at(g.qs[0]);
                }
                XPhase => {
                    a.hadamard_at(g.qs[0]);
                    a.cphase_at(g.phase, &g.qs);
                    a.hadamard_at(g.qs[0]);
                }
                CNOT => {
                    a.hadamard_at(g.qs[1]);
                    a.cphase_at(Rational::one(), &g.qs);
                    a.hadamard_at(g.qs[1]);
                }
                TOFF => {
                    a.hadamard_at(g.qs[2]);
                    a.cphase_at(Rational::one(), &g.qs);
                    a.hadamard_at(g.qs[2]);
                }
                SWAP => a.swap_axes(g.qs[0], g.qs[1]),
                // n.b. these are pyzx-specific gates
                XCX => {
                    a.hadamard_at(g.qs[0]);
                    a.hadamard_at(g.qs[1]);
                    a.cphase_at(g.phase, &g.qs);
                    a.hadamard_at(g.qs[0]);
                    a.hadamard_at(g.qs[1]);
                }
                // TODO: these "gates" are not implemented yet
                ParityPhase => {
                    panic!("Unsupported gate: ParityPhase")
                }
                InitAncilla => {
                    panic!("Unsupported gate: InitAncilla")
                }
                PostSelect => {
                    panic!("Unsupported gate: PostSelect")
                }
                UnknownGate => {} // unknown gates are quietly ignored
            }
        }
        a
    }
}

#[cfg(test)]
mod tests {
    use super::*;
    // use crate::graph::*;
    use crate::vec_graph::Graph;

    #[test]
    fn tensor_1() {
        let mut g = Graph::new();
        g.add_vertex(VType::Z);
        g.add_vertex(VType::Z);
        g.add_edge(0, 1);
        let t: Tensor<Scalar4> = g.to_tensor();
        println!("{}", t);
    }

    #[test]
    fn tensor_id() {
        let mut g = Graph::new();
        g.add_vertex(VType::B);
        g.add_vertex(VType::B);
        g.add_edge(0, 1);
        g.set_inputs(vec![0]);
        g.set_outputs(vec![1]);
        let t: Tensor<Scalar4> = g.to_tensor();
        assert_eq!(t, Tensor::ident(1));

        let mut g = Graph::new();
        g.add_vertex(VType::B);
        g.add_vertex(VType::B);
        g.add_vertex(VType::Z);
        g.add_edge(0, 2);
        g.add_edge(2, 1);
        g.set_inputs(vec![0]);
        g.set_outputs(vec![1]);
        let t: Tensor<Scalar4> = g.to_tensor();
        assert_eq!(t, Tensor::ident(1));
    }

    #[test]
    fn tensor_delta() {
        let mut g = Graph::new();
        g.add_vertex(VType::B);
        g.add_vertex(VType::B);
        g.add_vertex(VType::B);
        g.add_vertex(VType::B);
        g.add_vertex(VType::Z);
        g.add_vertex(VType::Z);
        g.add_edge(0, 4);
        g.add_edge(1, 5);
        g.add_edge_with_type(4, 5, EType::N);
        g.add_edge(2, 4);
        g.add_edge(3, 5);
        g.set_inputs(vec![0, 1]);
        g.set_outputs(vec![2, 3]);
        let t = g.to_tensor4();
        println!("{}", t);
        assert_eq!(t, Tensor::delta(4));
    }

    #[test]
    fn tensor_cz() {
        let mut g = Graph::new();
        g.add_vertex(VType::B);
        g.add_vertex(VType::B);
        g.add_vertex(VType::Z);
        g.add_vertex(VType::Z);
        g.add_vertex(VType::B);
        g.add_vertex(VType::B);
        g.add_edge(0, 2);
        g.add_edge(1, 3);
        g.add_edge_with_type(2, 3, EType::H);
        g.add_edge(2, 4);
        g.add_edge(3, 5);
        g.set_inputs(vec![0, 1]);
        g.set_outputs(vec![4, 5]);
        g.scalar_mut().mul_sqrt2_pow(1);
        let t = g.to_tensor4();
        println!("{}", t);
        assert_eq!(t, Tensor::cphase(Rational::one(), 2));
    }

    #[test]
    fn had_at() {
        let mut arr: Tensor<Scalar4> = Tensor::ident(1);
        arr.hadamard_at(0);
        assert_eq!(arr, Tensor::hadamard());
        let mut arr: Tensor<Scalar4> = Tensor::ident(2);
        arr.hadamard_at(0);
        arr.hadamard_at(1);
        arr.hadamard_at(0);
        arr.hadamard_at(1);
        assert_eq!(arr, Tensor::ident(2));
    }

    #[test]
    fn circuit_eqs() {
        let c1 = Circuit::from_qasm(
            r#"
        qreg q[2];
        cx q[0], q[1];
        cx q[1], q[0];
        cx q[0], q[1];
        "#,
        )
        .unwrap();

        let c2 = Circuit::from_qasm(
            r#"
        qreg q[2];
        swap q[0], q[1];
        "#,
        )
        .unwrap();

        println!("{}", c1.to_tensor4());
        println!("{}", c2.to_tensor4());
        assert_eq!(c1.to_tensor4(), c2.to_tensor4());
    }

    #[test]
    fn tensor_plug() {
        let c1 = Circuit::from_qasm(
            r#"
        qreg q[2];
        cz q[0], q[1];
        "#,
        )
        .unwrap();

        let c2 = Circuit::from_qasm(
            r#"
        qreg q[2];
        cx q[0], q[1];
        "#,
        )
        .unwrap();

        let c3 = &c1 + &c2;

        let t1 = c1.to_tensor4();
        let t2 = c2.to_tensor4();
        let t3 = t1.plug_n_qubits(2, &t2);

        println!("{}", t3);
        println!("{}", c3.to_tensor4());

        assert_eq!(t3, c3.to_tensor4());
    }
}<|MERGE_RESOLUTION|>--- conflicted
+++ resolved
@@ -25,11 +25,7 @@
 use rustc_hash::FxHashMap;
 use std::collections::VecDeque;
 use std::iter::FromIterator;
-<<<<<<< HEAD
 use std::convert::TryFrom;
-use rustc_hash::FxHashMap;
-=======
->>>>>>> 6ba60d7b
 
 /// Generic tensor type used by quizx
 pub type Tensor<A> = Array<A, IxDyn>;
@@ -180,35 +176,25 @@
 
 impl<A: TensorElem> QubitOps<A> for Tensor<A> {
     fn slice_qubit_mut(&mut self, q: usize) -> (ArrayViewMut<A, IxDyn>, ArrayViewMut<A, IxDyn>) {
-<<<<<<< HEAD
-        let slice0: SliceInfo<_, IxDyn, IxDyn> = SliceInfo::try_from(Vec::from_iter((0..self.ndim()).map(|i| {
-            if i==q { SliceInfoElem::from(0) } else { SliceInfoElem::from(..) }
-        }))).unwrap();
-
-        let slice1: SliceInfo<_, IxDyn, IxDyn> = SliceInfo::try_from(Vec::from_iter((0..self.ndim()).map(|i| {
-            if i==q { SliceInfoElem::from(1) } else { SliceInfoElem::from(..) }
-        }))).unwrap();
-=======
-        let slice0: SliceInfo<_, IxDyn> =
-            SliceInfo::new(Vec::from_iter((0..self.ndim()).map(|i| {
+        let slice0: SliceInfo<_, IxDyn, IxDyn> =
+            SliceInfo::try_from(Vec::from_iter((0..self.ndim()).map(|i| {
                 if i == q {
-                    SliceOrIndex::from(0)
+                    SliceInfoElem::from(0)
                 } else {
-                    SliceOrIndex::from(..)
+                    SliceInfoElem::from(..)
                 }
             })))
             .unwrap();
 
-        let slice1: SliceInfo<_, IxDyn> =
-            SliceInfo::new(Vec::from_iter((0..self.ndim()).map(|i| {
+        let slice1: SliceInfo<_, IxDyn, IxDyn> =
+            SliceInfo::try_from(Vec::from_iter((0..self.ndim()).map(|i| {
                 if i == q {
-                    SliceOrIndex::from(1)
+                    SliceInfoElem::from(1)
                 } else {
-                    SliceOrIndex::from(..)
+                    SliceInfoElem::from(..)
                 }
             })))
             .unwrap();
->>>>>>> 6ba60d7b
 
         self.multi_slice_mut((slice0.as_ref(), slice1.as_ref()))
     }
