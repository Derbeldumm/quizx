--- conflicted
+++ resolved
@@ -20,11 +20,7 @@
 use std::fmt::Display;
 
 // use crate::decompose;
-<<<<<<< HEAD
-use crate::fscalar::*;
-=======
 use crate::scalar::*;
->>>>>>> d6b63cb7
 // use crate::graph;
 use crate::graph::*;
 use derive_more::derive::Display;
@@ -33,10 +29,6 @@
 // use rayon::vec;
 use roots::SimpleConvergency;
 // use strum_macros::Display;
-// use crate::hash_graph::Graph;
-// use crate::tensor::Tensor;
-// use itertools::Itertools;
-// use itertools::Itertools;
 use num::Rational64;
 use rand::{thread_rng, Rng};
 // use rand::rngs::StdRng;
@@ -782,11 +774,7 @@
 // fn replace_t0<G: GraphLike>(g: &G, verts: &[V]) -> G {
 //     // println!("replace_t0");
 //     let mut g = g.clone();
-<<<<<<< HEAD
-//     *g.scalar_mut() *= FScalar::dyadic(-1, [0, 1, 0, -1]);
-=======
 //     *g.scalar_mut() *= FScalar::new([0, 1, 0, -1], -1);
->>>>>>> d6b63cb7
 //     let w = g.add_vertex(VType::Z);
 //     g.add_edge_with_type(verts[0], w, EType::H);
 //     g.add_to_phase(verts[0], Rational64::new(-1, 4));
@@ -796,11 +784,7 @@
 // fn replace_t1<G: GraphLike>(g: &G, verts: &[V]) -> G {
 //     // println!("replace_t1");
 //     let mut g = g.clone();
-<<<<<<< HEAD
-//     *g.scalar_mut() *= FScalar::dyadic(-1, [1, 0, 1, 0]);
-=======
 //     *g.scalar_mut() *= FScalar::new([1, 0, 1, 0], -1);
->>>>>>> d6b63cb7
 //     let w = g.add_vertex_with_phase(VType::Z, Rational64::one());
 //     g.add_edge_with_type(verts[0], w, EType::H);
 //     g.add_to_phase(verts[0], Rational64::new(-1, 4));
@@ -814,11 +798,7 @@
     let w = g.add_vertex(VType::X);
     g.add_edge_with_type(verts[0], w, EType::N);
 
-<<<<<<< HEAD
-    *g.scalar_mut() *= FScalar::sqrt2_pow(-1);
-=======
     *g.scalar_mut() *= Scalar4::sqrt2_pow(-1);
->>>>>>> d6b63cb7
 
     g.set_phase(verts[0], 0);
     g
@@ -833,11 +813,7 @@
     if 4 % phase.to_rational().denom() != 0 {
         panic!("Currently only phases with denominator 1,2,4 supported")
     }
-<<<<<<< HEAD
-    *g.scalar_mut() *= FScalar::from_phase(phase) * FScalar::sqrt2_pow(-1);
-=======
     *g.scalar_mut() *= Scalar4::from_phase(phase) * Scalar4::sqrt2_pow(-1);
->>>>>>> d6b63cb7
 
     g.set_phase(verts[0], 0);
     g
@@ -869,11 +845,7 @@
 fn replace_p1<G: GraphLike>(g: &G, verts: &[V]) -> G {
     // println!("replace_p1");
     let mut g = g.clone();
-<<<<<<< HEAD
-    *g.scalar_mut() *= FScalar::dyadic(-1, [0, 1, 0, -1]);
-=======
     *g.scalar_mut() *= Scalar4::new([0, 1, 0, -1], -1);
->>>>>>> d6b63cb7
     let w = g.add_vertex_with_phase(VType::Z, Rational64::one());
     g.add_edge_with_type(verts[0], w, EType::H);
     g
@@ -1167,11 +1139,7 @@
         self
     }
 
-<<<<<<< HEAD
-    fn node_to_scalar(&mut self, node: ComputationNode<G>) -> FScalar {
-=======
     fn node_to_scalar(&mut self, node: ComputationNode<G>) -> Scalar4 {
->>>>>>> d6b63cb7
         if let ComputationNode::Scalar(scalar) = node {
             scalar
         } else {
@@ -1191,20 +1159,10 @@
         let components = g.component_vertices();
         if components.len() > 1 {
             // println!("Number of components {}", components.len());
-<<<<<<< HEAD
-            // println!("Before: {}", g.to_dot());
-=======
->>>>>>> d6b63cb7
             let mut subgraphs: Vec<G> = components
                 .into_iter()
                 .map(|component| g.subgraph_from_vertices(component.into_iter().collect()))
                 .collect();
-<<<<<<< HEAD
-            // for subgraph in subgraphs.iter() {
-            //     println!("Subgraph: {}", subgraph.to_dot());
-            // }
-=======
->>>>>>> d6b63cb7
             *subgraphs[0].scalar_mut() = *g.scalar();
             let terms_vec: Vec<ComputationNode<G>> = if parallel {
                 subgraphs
@@ -1277,10 +1235,6 @@
                 self.nterms += 1;
                 if g.inputs().is_empty() && g.outputs().is_empty() && g.num_vertices() != 0 {
                     println!("{}", g.to_dot());
-<<<<<<< HEAD
-                    println!("{:?}", g.vertex_vec());
-=======
->>>>>>> d6b63cb7
                     panic!("WARNING: graph was not fully reduced");
                 }
                 if self.save {
@@ -1536,17 +1490,6 @@
         for numer in 0..4 {
             let mut g = Graph::new();
             let v = g.add_vertex_with_phase(VType::Z, Rational64::new(numer, 4));
-<<<<<<< HEAD
-            let original_scalar = g.to_tensorf()[[]];
-
-            // Test replace_t0
-            let g0 = replace_single0(&g, &[v]);
-            let s0 = g0.to_tensorf()[[]];
-
-            // Test replace_t1
-            let g1 = replace_single1(&g, &[v]);
-            let s1 = g1.to_tensorf()[[]];
-=======
             let original_scalar = g.to_tensor4()[[]];
 
             // Test replace_t0
@@ -1556,7 +1499,6 @@
             // Test replace_t1
             let g1 = replace_single1(&g, &[v]);
             let s1 = g1.to_tensor4()[[]];
->>>>>>> d6b63cb7
 
             // The sum should equal the original
             assert_eq!(original_scalar, s0 + s1);
@@ -1735,11 +1677,7 @@
                                 parallel: bool,
                                 g: &impl GraphLike,
                                 driver: &impl Driver,
-<<<<<<< HEAD
-                                expected_scalar: FScalar,
-=======
                                 expected_scalar: Scalar4,
->>>>>>> d6b63cb7
                                 size: usize,
                                 split: bool,
                             ) {
@@ -1886,11 +1824,7 @@
         let g = Graph::new();
         let mut d = Decomposer::new(&g);
         d.decompose(&BssWithCatsDriver { random_t: false });
-<<<<<<< HEAD
-        assert_eq!(FScalar::one(), d.scalar());
-=======
         assert_eq!(Scalar4::one(), d.scalar());
->>>>>>> d6b63cb7
     }
 
     #[test]
@@ -2098,28 +2032,6 @@
     }
 
     #[test]
-<<<<<<< HEAD
-=======
-    fn full_simp() {
-        let mut g = Graph::new();
-        let mut outs = vec![];
-        for _ in 0..9 {
-            let v = g.add_vertex_with_phase(VType::Z, Rational64::new(1, 4));
-            let w = g.add_vertex(VType::B);
-            outs.push(w);
-            g.add_edge(v, w);
-        }
-        g.set_outputs(outs);
-
-        let mut d = Decomposer::new(&g);
-        d.with_full_simp()
-            .with_save(true)
-            .decompose(&BssTOnlyDriver { random_t: false });
-        assert_eq!(d.done.len(), 7 * 2 * 2);
-    }
-
-    #[test]
->>>>>>> d6b63cb7
     fn cat4() {
         let mut g = Graph::new();
 
@@ -2133,12 +2045,7 @@
         }
 
         let mut d = Decomposer::new(&g);
-<<<<<<< HEAD
         d.with_save(true)
-=======
-        d.with_full_simp()
-            .with_save(true)
->>>>>>> d6b63cb7
             .decompose(&BssWithCatsDriver { random_t: false });
         assert_eq!(d.done.len(), 2);
     }
@@ -2156,14 +2063,8 @@
             g.add_edge(t, out);
         }
 
-<<<<<<< HEAD
-        let mut d: Decomposer<Graph> = Decomposer::new(&g);
+        let mut d = Decomposer::new(&g);
         d.with_save(true)
-=======
-        let mut d = Decomposer::new(&g);
-        d.with_full_simp()
-            .with_save(true)
->>>>>>> d6b63cb7
             .decompose(&BssWithCatsDriver { random_t: false });
 
         assert_eq!(d.done.len(), 3);
